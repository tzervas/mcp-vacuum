--- conflicted
+++ resolved
@@ -7,11 +7,7 @@
 ]
 dependencies = [
     "google-adk>=1.5.0",  # Google Python Agent Developer Kit
-<<<<<<< HEAD
-    "cryptography>=42.0.0",  # For secure credential storage
-=======
     "cryptography>=45.0.5",  # For secure credential storage
->>>>>>> 99e7eb1f
     "pydantic[email]>=2.5.0",  # For schema validation and serialization (with email validation)
     "aiohttp>=3.9.0",  # For async HTTP communications
     "netifaces>=0.11.0",  # For network interface discovery
