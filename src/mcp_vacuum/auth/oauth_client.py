"""
OAuth 2.1 Client implementation with PKCE support.
Adheres to RFC 6749 (OAuth 2.0), RFC 7636 (PKCE), and elements of OAuth 2.1 draft.
"""
import asyncio
import json
from urllib.parse import parse_qs, urlencode, urlparse

import aiohttp  # type: ignore[import-not-found]
import structlog  # type: ignore[import-not-found]

from ..config import (
    Config,  # For global app config, if needed for session or http client settings
)
from ..mcp_client.exceptions import (  # Reusing connection error
    MCPAuthError,
    MCPConnectionError,
)
from ..models.auth import (
    OAuth2ClientConfig,
    OAuth2Token,
    OAuthError,
    PKCEChallenge,
    TokenRequest,
)
from .pkce import generate_pkce_challenge_pair

logger = structlog.get_logger(__name__)

class OAuth2Client:
    """
    An OAuth 2.1 client capable of performing the Authorization Code Flow with PKCE.
    """

    def __init__(
        self,
        client_config: OAuth2ClientConfig,
        app_config: Config,
        session: aiohttp.ClientSession | None = None,
    ):
        """
        Initializes the OAuth2 client.

        Args:
            client_config: Configuration specific to this OAuth client instance
                           (client_id, endpoints, etc.).
            app_config: Global application configuration, used for HTTP client
                        settings.
            session: An optional shared aiohttp.ClientSession. If None, one
                     will be created.
        """
        self.client_config = client_config
        # Used for http client settings from MCPClientConfig
        self.app_config = app_config
        self._session = session
        # True if this instance created the session
        self._session_owner = session is None
        self.logger = logger.bind(client_id=client_config.client_id)

    async def _get_session(self) -> aiohttp.ClientSession:
        if self._session is None or self._session.closed:
            # Create a new session if one wasn't provided or is closed
            # Use settings from app_config.mcp_client for consistency
            mcp_client_cfg = self.app_config.mcp_client

            ssl_context = None
            # Assuming token_endpoint scheme dictates SSL for OAuth comms
            if urlparse(str(self.client_config.token_endpoint)).scheme == "https":
                if mcp_client_cfg.ssl_verify:
                    pass  # Default aiohttp handling
                else:
                    self.logger.warning(
                        "SSL verification is DISABLED for OAuth2 client. "
                        "This is insecure."
                    )
                    ssl_context = False

            connector = aiohttp.TCPConnector(
                limit=mcp_client_cfg.connection_pool_total_limit,
                limit_per_host=mcp_client_cfg.connection_pool_per_host_limit,
                ttl_dns_cache=mcp_client_cfg.connection_pool_dns_cache_ttl_seconds,
                ssl=ssl_context
            )
            self._session = aiohttp.ClientSession(connector=connector)
            self._session_owner = True # This instance owns the session
        return self._session

    async def close_session(self):
        """Closes the aiohttp session if it was created by this instance."""
        if self._session and not self._session.closed and self._session_owner:
            self.logger.debug("Closing owned aiohttp session for OAuth2 client.")
            await self._session.close()
        self._session = None

<<<<<<< HEAD
    def create_authorization_url(self, state: str, pkce: PKCEChallenge, extra_params: Optional[Dict[str, str]] = None) -> Tuple[str, str, str]:
        """
        Creates the authorization URL to redirect the user to.

        Args:
            state: An opaque value used to maintain state between the request and callback.
            pkce: The PKCEChallenge object containing verifier, challenge, and method.
            extra_params: Additional query parameters to include in the authorization request.

        Returns:
            A tuple containing:
            - The full authorization URL.
            - The state parameter used.
            - The PKCE code verifier.
        """
        self.logger.debug("Creating authorization URL.")
        params = {
            "response_type": "code",
            "client_id": self.client_config.client_id,
            "redirect_uri": str(self.client_config.redirect_uri),
            "scope": " ".join(self.client_config.scopes),
            "state": state,
            "code_challenge": pkce.code_challenge,
            "code_challenge_method": pkce.code_challenge_method,
        }
        if extra_params:
            params.update(extra_params)

        # Ensure no None values are in params before urlencode
        encoded_params = urlencode({k: v for k, v in params.items() if v is not None})
        auth_url = f"{str(self.client_config.authorization_endpoint)}?{encoded_params}"

        self.logger.info("Authorization URL created", url_host=urlparse(auth_url).hostname)
        return auth_url, state, pkce.code_verifier

    def _prepare_token_request(self, grant_type: str, token_request_data: TokenRequest) -> Tuple[dict, dict, aiohttp.ClientTimeout]:
=======
    def create_authorization_url(
        self,
        state: str,
        pkce: PKCEChallenge,
        extra_params: dict[str, str] | None = None,
    ) -> tuple[str, str, str]:
            """
            Creates the authorization URL to redirect the user to.

            Args:
            state: An opaque value used to maintain state between the request and
                   callback.
            pkce: The PKCEChallenge object containing verifier, challenge, and
                  method.
            extra_params: Additional query parameters to include in the
                          authorization request.

            Returns:
                A tuple containing:
                - The full authorization URL.
                - The state parameter used.
                - The PKCE code verifier.
            """
            self.logger.debug("Creating authorization URL.")
            params = {
                "response_type": "code",
                "client_id": self.client_config.client_id,
                "redirect_uri": str(self.client_config.redirect_uri),
                "scope": " ".join(self.client_config.scopes),
                "state": state,
                "code_challenge": pkce.code_challenge,
                "code_challenge_method": pkce.code_challenge_method,
            }
            if extra_params:
                params.update(extra_params)

            # Ensure no None values are in params before urlencode
            encoded_params = urlencode({k: v for k, v in params.items() if v is not None})
            auth_url = f"{self.client_config.authorization_endpoint!s}?{encoded_params}"

            self.logger.info(
                "Authorization URL created", url_host=urlparse(auth_url).hostname
            )
            return auth_url, state, pkce.code_verifier

    async def exchange_code_for_token(
    self,
    code: str,
    code_verifier: str,
    state: str | None = None,
    expected_state: str | None = None,
) -> OAuth2Token:
>>>>>>> 99e7eb1f
        """
        Prepares the token request payload, headers and timeout settings.

        Args:
<<<<<<< HEAD
            grant_type: The OAuth2 grant type (e.g. 'authorization_code' or 'refresh_token').
            token_request_data: The token request data object.

        Returns:
            A tuple containing (payload, headers, timeout) for the token request.
        """
        # Pydantic's model_dump with exclude_none=True for clean payload
        payload = token_request_data.model_dump(exclude_none=True, by_alias=True)

        headers = {"Content-Type": "application/x-www-form-urlencoded", "Accept": "application/json"}
        # Basic Auth for confidential clients, not typically used with PKCE public clients
=======
            code: The authorization code received from the authorization server.
            code_verifier: The PKCE code verifier.
        state: The state parameter received from the authorization server
               (optional).
        expected_state: The state parameter initially sent to the server
                        (optional, for validation).

        Returns:
            An OAuth2Token object containing the token information.

        Raises:
            MCPAuthError: If the state is invalid or token exchange fails.
            MCPConnectionError: If there's a problem communicating with the
                                token endpoint.
        """
        self.logger.debug("Exchanging authorization code for token.")
        if expected_state and state != expected_state:
            self.logger.error(
                "OAuth state mismatch",
                received_state=state,
                expected_state=expected_state,
            )
            raise MCPAuthError(
                f"Invalid OAuth state: received '{state}', expected "
                f"'{expected_state}'. Possible CSRF attack."
            )

        session = await self._get_session()

        token_request_data = TokenRequest(
            grant_type="authorization_code",
            code=code,
            # Must match the one used in auth request
            redirect_uri=self.client_config.redirect_uri,
            # Required for public clients
            client_id=self.client_config.client_id,
            code_verifier=code_verifier,
        )
        # Pydantic's model_dump(exclude_none=True) is useful here
        payload = token_request_data.model_dump(exclude_none=True, by_alias=True)

        headers = {
            "Content-Type": "application/x-www-form-urlencoded",
            "Accept": "application/json",
        }
        # Basic Auth for confidential clients, not typically used with PKCE
        # public clients.
        # if self.client_config.client_secret:
        #     auth = aiohttp.BasicAuth(
        #         self.client_config.client_id, self.client_config.client_secret
        #     )
        # else:
        #     auth = None
>>>>>>> 99e7eb1f
        auth = None  # Assuming public client for PKCE

        timeout_settings = self.app_config.mcp_client
        request_timeout = aiohttp.ClientTimeout(
            total=timeout_settings.request_timeout_seconds,
            connect=timeout_settings.connect_timeout_seconds,
        )

<<<<<<< HEAD
        return payload, headers, request_timeout

    async def _send_token_request(self, payload: dict, headers: dict, timeout: aiohttp.ClientTimeout) -> dict:
        """
        Sends a token request to the authorization server.

        Args:
            payload: The request payload.
            headers: The request headers.
            timeout: The request timeout settings.

        Returns:
            The parsed JSON response from the server.

        Raises:
            MCPAuthError: If the server returns an error response.
            MCPConnectionError: If there's a network or connection error.
        """
        session = await self._get_session()
        self.logger.info("Requesting token from endpoint", token_url_host=urlparse(str(self.client_config.token_endpoint)).hostname)

=======
        self.logger.info(
            "Requesting token from endpoint",
            token_url_host=urlparse(
                str(self.client_config.token_endpoint)
            ).hostname,
        )
>>>>>>> 99e7eb1f
        try:
            async with session.post(
                str(self.client_config.token_endpoint),
                data=payload,
                headers=headers,
<<<<<<< HEAD
                auth=None,  # Public client
                timeout=timeout
=======
                auth=auth,  # None for public clients
                timeout=request_timeout,
>>>>>>> 99e7eb1f
            ) as response:
                response_text = await response.text()
                self.logger.debug(
                    "Token endpoint response status", status=response.status
                )

                if response.status != 200:
<<<<<<< HEAD
                    await self._handle_error_response(response.status, response_text)
=======
                    self.logger.error(
                        "Token exchange failed",
                        status=response.status,
                        response_body=response_text[:500],
                    )
                    try:
                        # Try to parse error response as JSON
                        # (RFC 6749, Section 5.2)
                        error_data = json.loads(response_text)
                        oauth_error = OAuthError.model_validate(error_data)
                        raise MCPAuthError(
                            f"Token exchange failed: {oauth_error.error} - "
                            f"{oauth_error.error_description or 'No description'}",
                            server_error=oauth_error,
                        )
                    except (
                        json.JSONDecodeError,
                        ValueError,
                    ):  # ValueError from Pydantic validation
                        raise MCPAuthError(
                            f"Token exchange failed with status {response.status}. "
                            f"Response: {response_text[:500]}"
                        )
>>>>>>> 99e7eb1f

                try:
                    return json.loads(response_text)
                except json.JSONDecodeError as e:
<<<<<<< HEAD
                    self.logger.error("Failed to decode JSON from token response", error=str(e), response_text=response_text[:500])
                    raise MCPAuthError(f"Failed to decode JSON from token response: {e}") from e
=======
                    self.logger.error(
                        "Failed to decode JSON from token response",
                        error=str(e),
                        response_text=response_text[:500],
                    )
                    raise MCPAuthError(
                        f"Failed to decode JSON from token response: {e}"
                    ) from e
                except ValueError as e:  # Pydantic validation error
                    self.logger.error(
                        "Failed to validate token response against "
                        "OAuth2Token model",
                        error=str(e),
                        raw_data=token_data,
                    )
                    raise MCPAuthError(
                        f"Invalid token data received: {e}"
                    ) from e
>>>>>>> 99e7eb1f

        except aiohttp.ClientConnectorError as e:
            self.logger.error(
                "Token endpoint connection failed", error=str(e.os_error or e)
            )
            raise MCPConnectionError(
                f"Connection to token endpoint {self.client_config.token_endpoint} "
                f"failed: {e.os_error or str(e)}"
            ) from e
        except TimeoutError as e:
            self.logger.error(
                "Token request timed out",
                token_url=str(self.client_config.token_endpoint),
            )
            raise MCPConnectionError(
                f"Request to token endpoint {self.client_config.token_endpoint} "
                "timed out."
            ) from e
        except aiohttp.ClientError as e:
            self.logger.error(
                "AIOHTTP client error during token exchange",
                error_type=type(e).__name__,
                error_message=str(e),
            )
            raise MCPConnectionError(
                f"HTTP client error during token exchange: {e}"
            ) from e

    async def _handle_error_response(self, status: int, body: str) -> None:
        """
        Handles error responses from the token endpoint.

        Args:
            status: The HTTP status code.
            body: The response body.

        Raises:
            MCPAuthError: Always raised with appropriate error details.
        """
        self.logger.error("Token request failed", status=status, response_body=body[:500])
        try:
            error_data = json.loads(body)
            oauth_error = OAuthError.model_validate(error_data)
            
            # Special handling for invalid_grant during refresh
            if oauth_error.error == "invalid_grant" and "refresh" in error_data.get("error_description", "").lower():
                raise MCPAuthError(
                    f"Token refresh failed: {oauth_error.error} - {oauth_error.error_description or 'Refresh token likely invalid/revoked'}. Re-authentication required.",
                    server_error=oauth_error,
                    requires_reauth=True
                )
            
            raise MCPAuthError(
                f"Token request failed: {oauth_error.error} - {oauth_error.error_description or 'No description'}",
                server_error=oauth_error
            )
        except (json.JSONDecodeError, ValueError):
            raise MCPAuthError(f"Token request failed with status {status}. Response: {body[:500]}")

    def _parse_token_response(self, token_data: dict, existing_refresh_token: Optional[str] = None) -> OAuth2Token:
        """
        Parses and validates the token response data.

        Args:
            token_data: The raw token response data.
            existing_refresh_token: The current refresh token to preserve if a new one isn't provided.

        Returns:
            An OAuth2Token instance.

        Raises:
            MCPAuthError: If the token data is invalid or malformed.
        """
        try:
            token = OAuth2Token.model_validate(token_data)
            
            # Preserve existing refresh token if new one not provided
            if not token.refresh_token and existing_refresh_token:
                self.logger.debug("Refresh token not returned in response, reusing existing one.")
                token.refresh_token = existing_refresh_token
                
            self.logger.info("Token successfully processed.")
            return token
        except ValueError as e:
            self.logger.error("Failed to validate token response", error=str(e), raw_data=token_data)
            raise MCPAuthError(f"Invalid token data received: {e}") from e

    async def exchange_code_for_token(self, code: str, code_verifier: str, state: Optional[str] = None, expected_state: Optional[str] = None) -> OAuth2Token:
        """
        Exchanges an authorization code for an access token and refresh token.

        Args:
            code: The authorization code received from the authorization server.
            code_verifier: The PKCE code verifier.
            state: The state parameter received from the authorization server (optional).
            expected_state: The state parameter initially sent to the server (optional, for validation).

        Returns:
            An OAuth2Token object containing the token information.

        Raises:
            MCPAuthError: If the state is invalid or token exchange fails.
            MCPConnectionError: If there's a problem communicating with the token endpoint.
        """
        self.logger.debug("Exchanging authorization code for token.")
        if expected_state and state != expected_state:
            self.logger.error("OAuth state mismatch", received_state=state, expected_state=expected_state)
            raise MCPAuthError(f"Invalid OAuth state: received '{state}', expected '{expected_state}'. Possible CSRF attack.")

        token_request_data = TokenRequest(
            grant_type="authorization_code",
            code=code,
            redirect_uri=self.client_config.redirect_uri,  # Must match the one used in auth request
            client_id=self.client_config.client_id,  # Required for public clients
            code_verifier=code_verifier
        )

        payload, headers, timeout = self._prepare_token_request("authorization_code", token_request_data)
        token_data = await self._send_token_request(payload, headers, timeout)
        return self._parse_token_response(token_data)

    async def refresh_token(self, refresh_token_value: str) -> OAuth2Token:
        """
        Refreshes an access token using a refresh token.

        Args:
            refresh_token_value: The refresh token string.

        Returns:
            A new OAuth2Token object.

        Raises:
            MCPAuthError: If token refresh fails or refresh token is invalid.
            MCPConnectionError: If there's a problem communicating with the
                                token endpoint.
        """
        self.logger.debug("Refreshing access token.")
        if not refresh_token_value:
            self.logger.error("Refresh token is missing.")
            raise MCPAuthError("Cannot refresh token: refresh_token is missing.")

        token_request_data = TokenRequest(
            grant_type="refresh_token",
            refresh_token=refresh_token_value,
<<<<<<< HEAD
            client_id=self.client_config.client_id,  # May be required by some servers even for refresh
            # scope: Optional, some servers allow requesting same or narrower scope
        )

        payload, headers, timeout = self._prepare_token_request("refresh_token", token_request_data)
        token_data = await self._send_token_request(payload, headers, timeout)
        return self._parse_token_response(token_data, refresh_token_value)
=======
            # May be required by some servers even for refresh
            client_id=self.client_config.client_id,
            # scope: Optional, some servers allow requesting same or narrower
            # scope
        )
        payload = token_request_data.model_dump(exclude_none=True, by_alias=True)

        headers = {
            "Content-Type": "application/x-www-form-urlencoded",
            "Accept": "application/json",
        }
        auth = None  # Assuming public client

        timeout_settings = self.app_config.mcp_client
        request_timeout = aiohttp.ClientTimeout(
            total=timeout_settings.request_timeout_seconds,
            connect=timeout_settings.connect_timeout_seconds,
        )

        self.logger.info(
            "Requesting token refresh from endpoint",
            token_url_host=urlparse(
                str(self.client_config.token_endpoint)
            ).hostname,
        )
        try:
            async with session.post(
                str(self.client_config.token_endpoint),
                data=payload,
                headers=headers,
                auth=auth,
                timeout=request_timeout,
            ) as response:
                response_text = await response.text()
                self.logger.debug(
                    "Token refresh response status", status=response.status
                )

                if response.status != 200:
                    self.logger.error(
                        "Token refresh failed",
                        status=response.status,
                        response_body=response_text[:500],
                    )
                    try:
                        error_data = json.loads(response_text)
                        oauth_error = OAuthError.model_validate(error_data)
                        # If refresh token is revoked/invalid, server might
                        # return 'invalid_grant'
                        if oauth_error.error == "invalid_grant":
                            raise MCPAuthError(
                                f"Token refresh failed: {oauth_error.error} - "
                                f"{oauth_error.error_description or 'Refresh token likely invalid/revoked'}. "
                                "Re-authentication required.",
                                server_error=oauth_error,
                                requires_reauth=True,
                            )
                        raise MCPAuthError(
                            f"Token refresh failed: {oauth_error.error} - "
                            f"{oauth_error.error_description or 'No description'}",
                            server_error=oauth_error,
                        )
                    except (json.JSONDecodeError, ValueError):
                        raise MCPAuthError(
                            f"Token refresh failed with status {response.status}. "
                            f"Response: {response_text[:500]}"
                        )

                try:
                    token_data = json.loads(response_text)
                    # Important: A refresh token response might not include a
                    # new refresh_token. If it doesn't, the old refresh_token
                    # should typically continue to be used.
                    # Some servers might issue a new refresh_token (rotating
                    # refresh tokens).
                    new_token = OAuth2Token.model_validate(token_data)
                    if not new_token.refresh_token:
                        self.logger.debug(
                            "Refresh token not returned in refresh response, "
                            "reusing existing one."
                        )
                        # Preserve the old one if not updated
                        new_token.refresh_token = refresh_token_value
                    self.logger.info("Token successfully refreshed.")
                    return new_token
                except json.JSONDecodeError as e:
                    self.logger.error(
                        "Failed to decode JSON from token refresh response",
                        error=str(e),
                        response_text=response_text[:500],
                    )
                    raise MCPAuthError(
                        "Failed to decode JSON from token refresh response: "
                        f"{e}"
                    ) from e
                except ValueError as e:  # Pydantic validation error
                    self.logger.error(
                        "Failed to validate token refresh response",
                        error=str(e),
                        raw_data=token_data,
                    )
                    raise MCPAuthError(
                        f"Invalid token data received on refresh: {e}"
                    ) from e

        except aiohttp.ClientConnectorError as e:
            self.logger.error(
                "Token refresh endpoint connection failed",
                error=str(e.os_error or e),
            )
            raise MCPConnectionError(
                f"Connection to token endpoint {self.client_config.token_endpoint} "
                f"for refresh failed: {e.os_error or str(e)}"
            ) from e
        except TimeoutError as e:
            self.logger.error(
                "Token refresh request timed out",
                token_url=str(self.client_config.token_endpoint),
            )
            raise MCPConnectionError(
                f"Request to token endpoint {self.client_config.token_endpoint} "
                "for refresh timed out."
            ) from e
        except aiohttp.ClientError as e:
            self.logger.error(
                "AIOHTTP client error during token refresh",
                error_type=type(e).__name__,
                error_message=str(e),
            )
            raise MCPConnectionError(
                f"HTTP client error during token refresh: {e}"
            ) from e
>>>>>>> 99e7eb1f

    async def __aenter__(self):
        await self._get_session() # Ensure session is ready
        return self

    async def __aexit__(self, exc_type, exc_val, exc_tb):
        await self.close_session()


# Example usage (conceptual, would be part of a larger flow):
async def main_oauth_flow(
    app_config: Config, client_id: str, auth_server_url_base: str
):
    # This is a simplified conceptual flow. Real flow involves user interaction
    # via browser.

    oauth_client_cfg = OAuth2ClientConfig(
        # This would come from pre-configuration or dynamic registration
        client_id=client_id,
        token_endpoint=f"{auth_server_url_base}/token",
        authorization_endpoint=f"{auth_server_url_base}/authorize",
        # Example for local CLI/test app
        redirect_uri="http://localhost:8080/callback",
        scopes=["openid", "profile", "mcp:tools"],
    )

    async with OAuth2Client(
        client_config=oauth_client_cfg, app_config=app_config
    ) as client:
        pkce = generate_pkce_challenge_pair()
        auth_url, state, verifier = client.create_authorization_url(
            state="your_random_state_123", pkce=pkce
        )

        print(f"1. Please authorize here: {auth_url}")
        print(f"   Code Verifier (keep secret until token exchange): {verifier}")

        # --- User interaction step (simulated) ---
        # User goes to auth_url, authenticates, authorizes.
        # Auth server redirects to redirect_uri with `code` and `state`.
        # Example redirect: http://localhost:8080/callback?code=AUTH_CODE_HERE&state=your_random_state_123

        auth_code_response_url = input("2. Enter the full redirect URL you received: ")
        parsed_url = urlparse(auth_code_response_url)
        query_params = parse_qs(parsed_url.query)

        auth_code = query_params.get("code", [None])[0]
        received_state = query_params.get("state", [None])[0]

        if not auth_code:
            print("Error: Authorization code not found in redirect URL.")
            return

        print(f"   Auth Code: {auth_code}")
        print(f"   Received State: {received_state}")

        try:
            token_response = await client.exchange_code_for_token(
                code=auth_code,
                code_verifier=verifier,
                state=received_state,
                expected_state=state
            )
            print("\n3. Token obtained successfully:")
            print(f"   Access Token: {token_response.access_token[:20]}...")
            print(
                f"   Refresh Token: {token_response.refresh_token[:20] if token_response.refresh_token else 'N/A'}..."
            )
            print(f"   Expires in: {token_response.expires_in}s")

            if token_response.refresh_token:
                await asyncio.sleep(2)  # Wait a bit
                print("\n4. Attempting to refresh token...")
                refreshed_token = await client.refresh_token(
                    token_response.refresh_token
                )
                print("   Token refreshed successfully:")
                print(f"   New Access Token: {refreshed_token.access_token[:20]}...")
                print(
                    f"   New Refresh Token: {refreshed_token.refresh_token[:20] if refreshed_token.refresh_token else 'N/A'}..."
                )
                print(f"   Expires in: {refreshed_token.expires_in}s")

        except MCPAuthError as e:
            print(f"\nOAuth Error: {e}")
            if hasattr(e, 'server_error') and e.server_error:
                print(f"   Server Error Details: {e.server_error}")
            if hasattr(e, 'requires_reauth') and e.requires_reauth:
                print("   Re-authentication is required.")
        except MCPConnectionError as e:
            print(f"\nConnection Error: {e}")
        except Exception as e:
            print(f"\nAn unexpected error occurred: {e}")

if __name__ == "__main__":
    # To run this example, you'd need a compatible OAuth 2.1 server.
    # This is for conceptual demonstration.
    # asyncio.run(main_oauth_flow(app_config=Config(), client_id="your_test_client_id", auth_server_url_base="http://localhost:8000/oauth"))
    pass<|MERGE_RESOLUTION|>--- conflicted
+++ resolved
@@ -4,26 +4,16 @@
 """
 import asyncio
 import json
-from urllib.parse import parse_qs, urlencode, urlparse
-
-import aiohttp  # type: ignore[import-not-found]
-import structlog  # type: ignore[import-not-found]
-
-from ..config import (
-    Config,  # For global app config, if needed for session or http client settings
-)
-from ..mcp_client.exceptions import (  # Reusing connection error
-    MCPAuthError,
-    MCPConnectionError,
-)
-from ..models.auth import (
-    OAuth2ClientConfig,
-    OAuth2Token,
-    OAuthError,
-    PKCEChallenge,
-    TokenRequest,
-)
+from typing import Any, Dict, Optional, Tuple, Union
+from urllib.parse import urlencode, urlparse, parse_qs, urlunparse
+
+import aiohttp
+import structlog
+
+from ..models.auth import OAuth2Token, PKCEChallenge, OAuth2ClientConfig, TokenRequest, AuthorizationCodeResponse, OAuthError
+from ..mcp_client.exceptions import MCPAuthError, MCPConnectionError # Reusing connection error
 from .pkce import generate_pkce_challenge_pair
+from ..config import Config # For global app config, if needed for session or http client settings
 
 logger = structlog.get_logger(__name__)
 
@@ -32,29 +22,19 @@
     An OAuth 2.1 client capable of performing the Authorization Code Flow with PKCE.
     """
 
-    def __init__(
-        self,
-        client_config: OAuth2ClientConfig,
-        app_config: Config,
-        session: aiohttp.ClientSession | None = None,
-    ):
+    def __init__(self, client_config: OAuth2ClientConfig, app_config: Config, session: Optional[aiohttp.ClientSession] = None):
         """
         Initializes the OAuth2 client.
 
         Args:
-            client_config: Configuration specific to this OAuth client instance
-                           (client_id, endpoints, etc.).
-            app_config: Global application configuration, used for HTTP client
-                        settings.
-            session: An optional shared aiohttp.ClientSession. If None, one
-                     will be created.
+            client_config: Configuration specific to this OAuth client instance (client_id, endpoints, etc.).
+            app_config: Global application configuration, used for HTTP client settings.
+            session: An optional shared aiohttp.ClientSession. If None, one will be created.
         """
         self.client_config = client_config
-        # Used for http client settings from MCPClientConfig
-        self.app_config = app_config
+        self.app_config = app_config # Used for http client settings from MCPClientConfig
         self._session = session
-        # True if this instance created the session
-        self._session_owner = session is None
+        self._session_owner = session is None # True if this instance created the session
         self.logger = logger.bind(client_id=client_config.client_id)
 
     async def _get_session(self) -> aiohttp.ClientSession:
@@ -67,12 +47,9 @@
             # Assuming token_endpoint scheme dictates SSL for OAuth comms
             if urlparse(str(self.client_config.token_endpoint)).scheme == "https":
                 if mcp_client_cfg.ssl_verify:
-                    pass  # Default aiohttp handling
+                    pass # Default aiohttp handling
                 else:
-                    self.logger.warning(
-                        "SSL verification is DISABLED for OAuth2 client. "
-                        "This is insecure."
-                    )
+                    self.logger.warning("SSL verification is DISABLED for OAuth2 client. This is insecure.")
                     ssl_context = False
 
             connector = aiohttp.TCPConnector(
@@ -92,7 +69,6 @@
             await self._session.close()
         self._session = None
 
-<<<<<<< HEAD
     def create_authorization_url(self, state: str, pkce: PKCEChallenge, extra_params: Optional[Dict[str, str]] = None) -> Tuple[str, str, str]:
         """
         Creates the authorization URL to redirect the user to.
@@ -128,66 +104,11 @@
         self.logger.info("Authorization URL created", url_host=urlparse(auth_url).hostname)
         return auth_url, state, pkce.code_verifier
 
-    def _prepare_token_request(self, grant_type: str, token_request_data: TokenRequest) -> Tuple[dict, dict, aiohttp.ClientTimeout]:
-=======
-    def create_authorization_url(
-        self,
-        state: str,
-        pkce: PKCEChallenge,
-        extra_params: dict[str, str] | None = None,
-    ) -> tuple[str, str, str]:
-            """
-            Creates the authorization URL to redirect the user to.
-
-            Args:
-            state: An opaque value used to maintain state between the request and
-                   callback.
-            pkce: The PKCEChallenge object containing verifier, challenge, and
-                  method.
-            extra_params: Additional query parameters to include in the
-                          authorization request.
-
-            Returns:
-                A tuple containing:
-                - The full authorization URL.
-                - The state parameter used.
-                - The PKCE code verifier.
-            """
-            self.logger.debug("Creating authorization URL.")
-            params = {
-                "response_type": "code",
-                "client_id": self.client_config.client_id,
-                "redirect_uri": str(self.client_config.redirect_uri),
-                "scope": " ".join(self.client_config.scopes),
-                "state": state,
-                "code_challenge": pkce.code_challenge,
-                "code_challenge_method": pkce.code_challenge_method,
-            }
-            if extra_params:
-                params.update(extra_params)
-
-            # Ensure no None values are in params before urlencode
-            encoded_params = urlencode({k: v for k, v in params.items() if v is not None})
-            auth_url = f"{self.client_config.authorization_endpoint!s}?{encoded_params}"
-
-            self.logger.info(
-                "Authorization URL created", url_host=urlparse(auth_url).hostname
-            )
-            return auth_url, state, pkce.code_verifier
-
-    async def exchange_code_for_token(
-    self,
-    code: str,
-    code_verifier: str,
-    state: str | None = None,
-    expected_state: str | None = None,
-) -> OAuth2Token:
->>>>>>> 99e7eb1f
+def _prepare_token_request(self, grant_type: str, token_request_data: TokenRequest) -> tuple[dict, dict, aiohttp.ClientTimeout]:
         """
         Prepares the token request payload, headers and timeout settings.
 
         Args:
-<<<<<<< HEAD
             grant_type: The OAuth2 grant type (e.g. 'authorization_code' or 'refresh_token').
             token_request_data: The token request data object.
 
@@ -199,70 +120,14 @@
 
         headers = {"Content-Type": "application/x-www-form-urlencoded", "Accept": "application/json"}
         # Basic Auth for confidential clients, not typically used with PKCE public clients
-=======
-            code: The authorization code received from the authorization server.
-            code_verifier: The PKCE code verifier.
-        state: The state parameter received from the authorization server
-               (optional).
-        expected_state: The state parameter initially sent to the server
-                        (optional, for validation).
-
-        Returns:
-            An OAuth2Token object containing the token information.
-
-        Raises:
-            MCPAuthError: If the state is invalid or token exchange fails.
-            MCPConnectionError: If there's a problem communicating with the
-                                token endpoint.
-        """
-        self.logger.debug("Exchanging authorization code for token.")
-        if expected_state and state != expected_state:
-            self.logger.error(
-                "OAuth state mismatch",
-                received_state=state,
-                expected_state=expected_state,
-            )
-            raise MCPAuthError(
-                f"Invalid OAuth state: received '{state}', expected "
-                f"'{expected_state}'. Possible CSRF attack."
-            )
-
-        session = await self._get_session()
-
-        token_request_data = TokenRequest(
-            grant_type="authorization_code",
-            code=code,
-            # Must match the one used in auth request
-            redirect_uri=self.client_config.redirect_uri,
-            # Required for public clients
-            client_id=self.client_config.client_id,
-            code_verifier=code_verifier,
-        )
-        # Pydantic's model_dump(exclude_none=True) is useful here
-        payload = token_request_data.model_dump(exclude_none=True, by_alias=True)
-
-        headers = {
-            "Content-Type": "application/x-www-form-urlencoded",
-            "Accept": "application/json",
-        }
-        # Basic Auth for confidential clients, not typically used with PKCE
-        # public clients.
-        # if self.client_config.client_secret:
-        #     auth = aiohttp.BasicAuth(
-        #         self.client_config.client_id, self.client_config.client_secret
-        #     )
-        # else:
-        #     auth = None
->>>>>>> 99e7eb1f
         auth = None  # Assuming public client for PKCE
 
         timeout_settings = self.app_config.mcp_client
         request_timeout = aiohttp.ClientTimeout(
             total=timeout_settings.request_timeout_seconds,
-            connect=timeout_settings.connect_timeout_seconds,
+            connect=timeout_settings.connect_timeout_seconds
         )
 
-<<<<<<< HEAD
         return payload, headers, request_timeout
 
     async def _send_token_request(self, payload: dict, headers: dict, timeout: aiohttp.ClientTimeout) -> dict:
@@ -284,114 +149,35 @@
         session = await self._get_session()
         self.logger.info("Requesting token from endpoint", token_url_host=urlparse(str(self.client_config.token_endpoint)).hostname)
 
-=======
-        self.logger.info(
-            "Requesting token from endpoint",
-            token_url_host=urlparse(
-                str(self.client_config.token_endpoint)
-            ).hostname,
-        )
->>>>>>> 99e7eb1f
         try:
             async with session.post(
                 str(self.client_config.token_endpoint),
                 data=payload,
                 headers=headers,
-<<<<<<< HEAD
                 auth=None,  # Public client
                 timeout=timeout
-=======
-                auth=auth,  # None for public clients
-                timeout=request_timeout,
->>>>>>> 99e7eb1f
             ) as response:
                 response_text = await response.text()
-                self.logger.debug(
-                    "Token endpoint response status", status=response.status
-                )
+                self.logger.debug("Token endpoint response status", status=response.status)
 
                 if response.status != 200:
-<<<<<<< HEAD
                     await self._handle_error_response(response.status, response_text)
-=======
-                    self.logger.error(
-                        "Token exchange failed",
-                        status=response.status,
-                        response_body=response_text[:500],
-                    )
-                    try:
-                        # Try to parse error response as JSON
-                        # (RFC 6749, Section 5.2)
-                        error_data = json.loads(response_text)
-                        oauth_error = OAuthError.model_validate(error_data)
-                        raise MCPAuthError(
-                            f"Token exchange failed: {oauth_error.error} - "
-                            f"{oauth_error.error_description or 'No description'}",
-                            server_error=oauth_error,
-                        )
-                    except (
-                        json.JSONDecodeError,
-                        ValueError,
-                    ):  # ValueError from Pydantic validation
-                        raise MCPAuthError(
-                            f"Token exchange failed with status {response.status}. "
-                            f"Response: {response_text[:500]}"
-                        )
->>>>>>> 99e7eb1f
 
                 try:
                     return json.loads(response_text)
                 except json.JSONDecodeError as e:
-<<<<<<< HEAD
                     self.logger.error("Failed to decode JSON from token response", error=str(e), response_text=response_text[:500])
                     raise MCPAuthError(f"Failed to decode JSON from token response: {e}") from e
-=======
-                    self.logger.error(
-                        "Failed to decode JSON from token response",
-                        error=str(e),
-                        response_text=response_text[:500],
-                    )
-                    raise MCPAuthError(
-                        f"Failed to decode JSON from token response: {e}"
-                    ) from e
-                except ValueError as e:  # Pydantic validation error
-                    self.logger.error(
-                        "Failed to validate token response against "
-                        "OAuth2Token model",
-                        error=str(e),
-                        raw_data=token_data,
-                    )
-                    raise MCPAuthError(
-                        f"Invalid token data received: {e}"
-                    ) from e
->>>>>>> 99e7eb1f
 
         except aiohttp.ClientConnectorError as e:
-            self.logger.error(
-                "Token endpoint connection failed", error=str(e.os_error or e)
-            )
-            raise MCPConnectionError(
-                f"Connection to token endpoint {self.client_config.token_endpoint} "
-                f"failed: {e.os_error or str(e)}"
-            ) from e
-        except TimeoutError as e:
-            self.logger.error(
-                "Token request timed out",
-                token_url=str(self.client_config.token_endpoint),
-            )
-            raise MCPConnectionError(
-                f"Request to token endpoint {self.client_config.token_endpoint} "
-                "timed out."
-            ) from e
+            self.logger.error("Token endpoint connection failed", error=str(e.os_error or e))
+            raise MCPConnectionError(f"Connection to token endpoint {self.client_config.token_endpoint} failed: {e.os_error or str(e)}") from e
+        except asyncio.TimeoutError as e:
+            self.logger.error("Token request timed out", token_url=str(self.client_config.token_endpoint))
+            raise MCPConnectionError(f"Request to token endpoint {self.client_config.token_endpoint} timed out.") from e
         except aiohttp.ClientError as e:
-            self.logger.error(
-                "AIOHTTP client error during token exchange",
-                error_type=type(e).__name__,
-                error_message=str(e),
-            )
-            raise MCPConnectionError(
-                f"HTTP client error during token exchange: {e}"
-            ) from e
+            self.logger.error("AIOHTTP client error during token exchange", error_type=type(e).__name__, error_message=str(e))
+            raise MCPConnectionError(f"HTTP client error during token exchange: {e}") from e
 
     async def _handle_error_response(self, status: int, body: str) -> None:
         """
@@ -424,7 +210,7 @@
         except (json.JSONDecodeError, ValueError):
             raise MCPAuthError(f"Token request failed with status {status}. Response: {body[:500]}")
 
-    def _parse_token_response(self, token_data: dict, existing_refresh_token: Optional[str] = None) -> OAuth2Token:
+def _parse_token_response(self, token_data: dict, existing_refresh_token: str | None = None) -> OAuth2Token:
         """
         Parses and validates the token response data.
 
@@ -452,7 +238,13 @@
             self.logger.error("Failed to validate token response", error=str(e), raw_data=token_data)
             raise MCPAuthError(f"Invalid token data received: {e}") from e
 
-    async def exchange_code_for_token(self, code: str, code_verifier: str, state: Optional[str] = None, expected_state: Optional[str] = None) -> OAuth2Token:
+async def exchange_code_for_token(
+        self,
+        code: str,
+        code_verifier: str,
+        state: str | None = None,
+        expected_state: str | None = None,
+    ) -> OAuth2Token:
         """
         Exchanges an authorization code for an access token and refresh token.
 
@@ -498,8 +290,7 @@
 
         Raises:
             MCPAuthError: If token refresh fails or refresh token is invalid.
-            MCPConnectionError: If there's a problem communicating with the
-                                token endpoint.
+            MCPConnectionError: If there's a problem communicating with the token endpoint.
         """
         self.logger.debug("Refreshing access token.")
         if not refresh_token_value:
@@ -509,7 +300,6 @@
         token_request_data = TokenRequest(
             grant_type="refresh_token",
             refresh_token=refresh_token_value,
-<<<<<<< HEAD
             client_id=self.client_config.client_id,  # May be required by some servers even for refresh
             # scope: Optional, some servers allow requesting same or narrower scope
         )
@@ -517,140 +307,6 @@
         payload, headers, timeout = self._prepare_token_request("refresh_token", token_request_data)
         token_data = await self._send_token_request(payload, headers, timeout)
         return self._parse_token_response(token_data, refresh_token_value)
-=======
-            # May be required by some servers even for refresh
-            client_id=self.client_config.client_id,
-            # scope: Optional, some servers allow requesting same or narrower
-            # scope
-        )
-        payload = token_request_data.model_dump(exclude_none=True, by_alias=True)
-
-        headers = {
-            "Content-Type": "application/x-www-form-urlencoded",
-            "Accept": "application/json",
-        }
-        auth = None  # Assuming public client
-
-        timeout_settings = self.app_config.mcp_client
-        request_timeout = aiohttp.ClientTimeout(
-            total=timeout_settings.request_timeout_seconds,
-            connect=timeout_settings.connect_timeout_seconds,
-        )
-
-        self.logger.info(
-            "Requesting token refresh from endpoint",
-            token_url_host=urlparse(
-                str(self.client_config.token_endpoint)
-            ).hostname,
-        )
-        try:
-            async with session.post(
-                str(self.client_config.token_endpoint),
-                data=payload,
-                headers=headers,
-                auth=auth,
-                timeout=request_timeout,
-            ) as response:
-                response_text = await response.text()
-                self.logger.debug(
-                    "Token refresh response status", status=response.status
-                )
-
-                if response.status != 200:
-                    self.logger.error(
-                        "Token refresh failed",
-                        status=response.status,
-                        response_body=response_text[:500],
-                    )
-                    try:
-                        error_data = json.loads(response_text)
-                        oauth_error = OAuthError.model_validate(error_data)
-                        # If refresh token is revoked/invalid, server might
-                        # return 'invalid_grant'
-                        if oauth_error.error == "invalid_grant":
-                            raise MCPAuthError(
-                                f"Token refresh failed: {oauth_error.error} - "
-                                f"{oauth_error.error_description or 'Refresh token likely invalid/revoked'}. "
-                                "Re-authentication required.",
-                                server_error=oauth_error,
-                                requires_reauth=True,
-                            )
-                        raise MCPAuthError(
-                            f"Token refresh failed: {oauth_error.error} - "
-                            f"{oauth_error.error_description or 'No description'}",
-                            server_error=oauth_error,
-                        )
-                    except (json.JSONDecodeError, ValueError):
-                        raise MCPAuthError(
-                            f"Token refresh failed with status {response.status}. "
-                            f"Response: {response_text[:500]}"
-                        )
-
-                try:
-                    token_data = json.loads(response_text)
-                    # Important: A refresh token response might not include a
-                    # new refresh_token. If it doesn't, the old refresh_token
-                    # should typically continue to be used.
-                    # Some servers might issue a new refresh_token (rotating
-                    # refresh tokens).
-                    new_token = OAuth2Token.model_validate(token_data)
-                    if not new_token.refresh_token:
-                        self.logger.debug(
-                            "Refresh token not returned in refresh response, "
-                            "reusing existing one."
-                        )
-                        # Preserve the old one if not updated
-                        new_token.refresh_token = refresh_token_value
-                    self.logger.info("Token successfully refreshed.")
-                    return new_token
-                except json.JSONDecodeError as e:
-                    self.logger.error(
-                        "Failed to decode JSON from token refresh response",
-                        error=str(e),
-                        response_text=response_text[:500],
-                    )
-                    raise MCPAuthError(
-                        "Failed to decode JSON from token refresh response: "
-                        f"{e}"
-                    ) from e
-                except ValueError as e:  # Pydantic validation error
-                    self.logger.error(
-                        "Failed to validate token refresh response",
-                        error=str(e),
-                        raw_data=token_data,
-                    )
-                    raise MCPAuthError(
-                        f"Invalid token data received on refresh: {e}"
-                    ) from e
-
-        except aiohttp.ClientConnectorError as e:
-            self.logger.error(
-                "Token refresh endpoint connection failed",
-                error=str(e.os_error or e),
-            )
-            raise MCPConnectionError(
-                f"Connection to token endpoint {self.client_config.token_endpoint} "
-                f"for refresh failed: {e.os_error or str(e)}"
-            ) from e
-        except TimeoutError as e:
-            self.logger.error(
-                "Token refresh request timed out",
-                token_url=str(self.client_config.token_endpoint),
-            )
-            raise MCPConnectionError(
-                f"Request to token endpoint {self.client_config.token_endpoint} "
-                "for refresh timed out."
-            ) from e
-        except aiohttp.ClientError as e:
-            self.logger.error(
-                "AIOHTTP client error during token refresh",
-                error_type=type(e).__name__,
-                error_message=str(e),
-            )
-            raise MCPConnectionError(
-                f"HTTP client error during token refresh: {e}"
-            ) from e
->>>>>>> 99e7eb1f
 
     async def __aenter__(self):
         await self._get_session() # Ensure session is ready
@@ -661,29 +317,20 @@
 
 
 # Example usage (conceptual, would be part of a larger flow):
-async def main_oauth_flow(
-    app_config: Config, client_id: str, auth_server_url_base: str
-):
-    # This is a simplified conceptual flow. Real flow involves user interaction
-    # via browser.
+async def main_oauth_flow(app_config: Config, client_id: str, auth_server_url_base: str):
+    # This is a simplified conceptual flow. Real flow involves user interaction via browser.
 
     oauth_client_cfg = OAuth2ClientConfig(
-        # This would come from pre-configuration or dynamic registration
-        client_id=client_id,
+        client_id=client_id, # This would come from pre-configuration or dynamic registration
         token_endpoint=f"{auth_server_url_base}/token",
         authorization_endpoint=f"{auth_server_url_base}/authorize",
-        # Example for local CLI/test app
-        redirect_uri="http://localhost:8080/callback",
-        scopes=["openid", "profile", "mcp:tools"],
+        redirect_uri="http://localhost:8080/callback", # Example for local CLI/test app
+        scopes=["openid", "profile", "mcp:tools"]
     )
 
-    async with OAuth2Client(
-        client_config=oauth_client_cfg, app_config=app_config
-    ) as client:
+    async with OAuth2Client(client_config=oauth_client_cfg, app_config=app_config) as client:
         pkce = generate_pkce_challenge_pair()
-        auth_url, state, verifier = client.create_authorization_url(
-            state="your_random_state_123", pkce=pkce
-        )
+        auth_url, state, verifier = client.create_authorization_url(state="your_random_state_123", pkce=pkce)
 
         print(f"1. Please authorize here: {auth_url}")
         print(f"   Code Verifier (keep secret until token exchange): {verifier}")
@@ -716,22 +363,16 @@
             )
             print("\n3. Token obtained successfully:")
             print(f"   Access Token: {token_response.access_token[:20]}...")
-            print(
-                f"   Refresh Token: {token_response.refresh_token[:20] if token_response.refresh_token else 'N/A'}..."
-            )
+            print(f"   Refresh Token: {token_response.refresh_token[:20] if token_response.refresh_token else 'N/A'}...")
             print(f"   Expires in: {token_response.expires_in}s")
 
             if token_response.refresh_token:
-                await asyncio.sleep(2)  # Wait a bit
+                await asyncio.sleep(2) # Wait a bit
                 print("\n4. Attempting to refresh token...")
-                refreshed_token = await client.refresh_token(
-                    token_response.refresh_token
-                )
+                refreshed_token = await client.refresh_token(token_response.refresh_token)
                 print("   Token refreshed successfully:")
                 print(f"   New Access Token: {refreshed_token.access_token[:20]}...")
-                print(
-                    f"   New Refresh Token: {refreshed_token.refresh_token[:20] if refreshed_token.refresh_token else 'N/A'}..."
-                )
+                print(f"   New Refresh Token: {refreshed_token.refresh_token[:20] if refreshed_token.refresh_token else 'N/A'}...")
                 print(f"   Expires in: {refreshed_token.expires_in}s")
 
         except MCPAuthError as e:
