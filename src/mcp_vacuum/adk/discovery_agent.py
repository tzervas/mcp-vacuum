--- conflicted
+++ resolved
@@ -57,7 +57,6 @@
             "Received command to discover servers.", target_networks=target_networks
         )
 
-<<<<<<< HEAD
         # Allow overlapping discovery operations by not stopping current discovery tasks.
         # Each discovery command will start new discovery tasks and track them.
         # This relies on the underlying MCPDiscoveryService being capable of handling
@@ -66,11 +65,6 @@
         # concurrent operation, this could lead to issues like port conflicts or mixed results.
         # The DiscoveryAgent itself manages tasks in a list and uses an asyncio.Queue,
         # which are safe for concurrent use in this context.
-=======
-        # Allow overlapping discovery operations by not stopping current
-        # discovery tasks. Each discovery command will start new discovery
-        # tasks and track them.
->>>>>>> 15d5dd5b
 
         # mDNS Discovery Task
         if self.app_config.discovery.enable_mdns:
