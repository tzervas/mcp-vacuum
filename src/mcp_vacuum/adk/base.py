--- conflicted
+++ resolved
@@ -1,19 +1,8 @@
 """
 Base class for all MCP Vacuum agents using the Google ADK.
 """
-<<<<<<< HEAD
 
 from typing import Any, Dict, Optional
-import structlog
-from google.adk.agents import (
-    BaseAgent,
-)  # Assuming google_adk provides BaseAgent like this
-
-# Or: from adk import BaseAgent if adk is top-level
-=======
-from typing import Any
->>>>>>> 99e7eb1f
-
 import structlog  # type: ignore[import-not-found]
 from google_adk import BaseAgent  # type: ignore[import-not-found]
 
@@ -31,11 +20,7 @@
         self,
         agent_name: str,
         app_config: Config,
-<<<<<<< HEAD
-        parent_logger: Optional[structlog.BoundLogger] = None,
-=======
         parent_logger: structlog.BoundLogger | None = None,
->>>>>>> 99e7eb1f
         **kwargs: Any,
     ):
         """
@@ -57,15 +42,9 @@
             # This might be redundant if OrchestrationAgent sets up global logging.
             # Consider a shared logging setup utility.
             # For now, assume OrchestrationAgent handles initial setup.
-<<<<<<< HEAD
-            self.logger = structlog.get_logger(self.__class__.__name__).bind(
-                agent_name=self.agent_name
-            )
-=======
             self.logger = structlog.get_logger(
                 self.__class__.__name__
             ).bind(agent_name=self.agent_name)
->>>>>>> 99e7eb1f
 
         self.logger.info("Agent initialized.")
 
