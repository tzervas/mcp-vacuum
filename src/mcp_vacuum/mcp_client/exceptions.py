"""
Custom exceptions for the MCP client.
"""
<<<<<<< HEAD
from typing import Any, Dict, Optional, Union
=======
from typing import Any, Dict, Optional
>>>>>>> f21893cb

class MCPClientError(Exception):
    """Base class for all MCP client errors."""
    pass

class MCPConnectionError(MCPClientError):
    """Raised when there's an issue connecting to the MCP server."""
    pass

class MCPTimeoutError(MCPConnectionError):
    """Raised when a connection or request times out."""
    pass

class MCPProtocolError(MCPClientError):
    """Raised for errors related to the JSONRPC protocol itself
    (e.g., malformed responses, unexpected message format)."""
<<<<<<< HEAD
    def __init__(self, message: str, error_code: Optional[int] = None, error_data: Optional[Dict] = None):
=======
    def __init__(self, message: str, error_code: Optional[int] = None, error_data: Optional[Dict[str, Any]] = None):
>>>>>>> f21893cb
        super().__init__(message)
        self.error_code = error_code
        self.error_data = error_data

class MCPToolInvocationError(MCPClientError):
    """Raised when invoking a tool on the MCP server results in an error
    reported by the server's JSONRPC error response for that tool call."""
<<<<<<< HEAD
    def __init__(self, tool_name: str, message: str, error_code: Optional[int] = None, error_data: Optional[Dict] = None):
=======
    def __init__(self, tool_name: str, message: str, error_code: Optional[int] = None, error_data: Optional[Dict[str, Any]] = None):
>>>>>>> f21893cb
        full_message = f"Error invoking tool '{tool_name}': {message}"
        super().__init__(full_message)
        self.tool_name = tool_name
        self.original_message = message
        self.error_code = error_code
        self.error_data = error_data

class MCPAuthError(MCPClientError):
    """Raised for authentication specific errors during MCP communication."""
    def __init__(self, message: str, server_error: Optional[Any] = None, requires_reauth: bool = False):
        super().__init__(message)
        self.server_error = server_error
        self.requires_reauth = requires_reauth<|MERGE_RESOLUTION|>--- conflicted
+++ resolved
@@ -1,11 +1,7 @@
 """
 Custom exceptions for the MCP client.
 """
-<<<<<<< HEAD
-from typing import Any, Dict, Optional, Union
-=======
 from typing import Any, Dict, Optional
->>>>>>> f21893cb
 
 class MCPClientError(Exception):
     """Base class for all MCP client errors."""
@@ -22,11 +18,7 @@
 class MCPProtocolError(MCPClientError):
     """Raised for errors related to the JSONRPC protocol itself
     (e.g., malformed responses, unexpected message format)."""
-<<<<<<< HEAD
-    def __init__(self, message: str, error_code: Optional[int] = None, error_data: Optional[Dict] = None):
-=======
     def __init__(self, message: str, error_code: Optional[int] = None, error_data: Optional[Dict[str, Any]] = None):
->>>>>>> f21893cb
         super().__init__(message)
         self.error_code = error_code
         self.error_data = error_data
@@ -34,11 +26,7 @@
 class MCPToolInvocationError(MCPClientError):
     """Raised when invoking a tool on the MCP server results in an error
     reported by the server's JSONRPC error response for that tool call."""
-<<<<<<< HEAD
-    def __init__(self, tool_name: str, message: str, error_code: Optional[int] = None, error_data: Optional[Dict] = None):
-=======
     def __init__(self, tool_name: str, message: str, error_code: Optional[int] = None, error_data: Optional[Dict[str, Any]] = None):
->>>>>>> f21893cb
         full_message = f"Error invoking tool '{tool_name}': {message}"
         super().__init__(full_message)
         self.tool_name = tool_name
