"""
Base MCP Client Abstract Class.
"""
import abc
import asyncio
import random
import uuid
from collections.abc import AsyncGenerator
<<<<<<< HEAD
from typing import Any, List
=======
from typing import Any, List, Dict
>>>>>>> 15d5dd5b

import aiohttp  # type: ignore[import-not-found]
import structlog # Added import for structlog
from ..config import Config, MCPClientConfig  # MCPClientConfig for CB settings
from ..models.auth import OAuth2Token
from ..models.mcp import MCPServiceRecord
from ..utils.resilience import CircuitBreaker, CircuitBreakerOpenError
from .exceptions import (
    MCPClientError,
    MCPConnectionError,
    MCPProtocolError,
    MCPTimeoutError,
    MCPToolInvocationError,
)

# Consider using a dedicated JSON-RPC library or building a robust handler.
# For now, a simple request/response formatter.

def generate_jsonrpc_request(method: str, params: dict[str, Any] | None = None, request_id: str | int | None = None) -> dict[str, Any]:
    """Generates a JSONRPC 2.0 request dictionary."""
    if request_id is None:
        request_id = str(uuid.uuid4())
    return {
        "jsonrpc": "2.0",
        "method": method,
        "params": params if params is not None else {},
        "id": request_id,
    }

class BaseMCPClient(abc.ABC):
    """
    Abstract Base Class for an MCP (Model Context Protocol) client.
    Defines the common interface for interacting with an MCP server,
    regardless of the underlying transport mechanism.
    """

    def __init__(self, service_record: MCPServiceRecord, config: Config, aiohttp_session: aiohttp.ClientSession | None = None):
        self.service_record = service_record
        self.config = config
        self.mcp_client_config: MCPClientConfig = config.mcp_client # Store typed mcp_client config
        self._session = aiohttp_session # For HTTP based transports
        self._current_token: OAuth2Token | None = None # To be managed by auth system

        self.logger = structlog.get_logger(__name__).bind(client_for_server=service_record.name, server_endpoint=str(service_record.endpoint))

        if self.mcp_client_config.enable_circuit_breaker:
            self._circuit_breaker: CircuitBreaker | None = CircuitBreaker(
                failure_threshold=self.mcp_client_config.cb_failure_threshold,
                recovery_timeout_seconds=self.mcp_client_config.cb_recovery_timeout_seconds,
                half_open_max_successes=self.mcp_client_config.cb_half_open_max_successes,
                name=f"CB-{service_record.name.replace('.', '-')}-{service_record.id}"[:50] # Short unique name
            )
            self.logger.info("Circuit breaker enabled for this client.")
        else:
            self._circuit_breaker = None
            self.logger.info("Circuit breaker is disabled for this client.")


    async def set_auth_token(self, token: OAuth2Token | None):
        """Sets the OAuth2 token to be used for requests."""
        self._current_token = token

    @abc.abstractmethod
    async def connect(self) -> None:
        """
        Establishes a connection to the MCP server.
        Specific implementation depends on the transport (HTTP, WebSocket, STDIO, SSE).
        For HTTP, this might be a no-op if sessions are managed per request,
        or it could establish a persistent session.
        """
        pass

    @abc.abstractmethod
    async def disconnect(self) -> None:
        """
        Closes the connection to the MCP server.
        """
        pass

    @abc.abstractmethod
    async def is_connected(self) -> bool:
        """
        Checks if the client is currently connected to the server.
        """
        pass

    @abc.abstractmethod
    async def _send_request_raw(self, request_payload: dict[str, Any], is_idempotent: bool) -> dict[str, Any]:
        """
        Sends a raw JSONRPC request payload and returns the raw JSONRPC response.
        This is the core method that transport-specific clients must implement.
        It should handle serialization, deserialization, and transport-level communication.
        It should also raise MCPTimeoutError on transport timeouts.
        Args:
            request_payload: The JSON-RPC request payload.
            is_idempotent: Whether the operation is idempotent. This can influence retry behavior
                           at the transport layer if it has its own retries, though the primary
                           retry logic here uses this flag.
        """
        pass

    async def send_request(self, method: str, params: dict[str, Any] | None = None, request_id: str | int | None = None, is_idempotent: bool = True) -> Any:
        """
        Constructs a JSONRPC request, sends it, and processes the response.
        Handles retries (if applicable) and JSONRPC error checking.
        Args:
            method: The JSON-RPC method name.
            params: Optional parameters for the method.
            request_id: Optional custom request ID.
            is_idempotent: Whether the operation is idempotent. Non-idempotent operations
                           will not be retried by this client's retry logic.
        """
        # HTTP is often connectionless per request, so is_connected might be less relevant before the actual attempt.
        # For other transport types, a persistent connection is usually expected.
        from ..models.common import TransportType  # Import for enum comparison
        if not await self.is_connected() and self.service_record.transport_type != TransportType.HTTP: # HTTP is often connectionless per request
            # Attempt to reconnect or raise error, depending on strategy
            # For now, let's assume connect() should be called explicitly by managing code if needed.
             raise MCPConnectionError(f"Not connected to MCP server: {self.service_record.name} for non-HTTP transport.")

        req_payload = generate_jsonrpc_request(method, params, request_id)

        max_attempts = self.mcp_client_config.max_retries
        initial_backoff = self.mcp_client_config.initial_backoff_seconds
        max_backoff = self.mcp_client_config.max_backoff_seconds

        last_exception: Exception | None = None

        for attempt in range(max_attempts):
            log_attempt = self.logger.bind(attempt=attempt + 1, max_attempts=max_attempts, method=method, request_id=req_payload["id"])
            try:
                log_attempt.debug("Attempting to send request.")

                response_payload: dict[str, Any]
                if self._circuit_breaker:
                    response_payload = await self._circuit_breaker.call(self._send_request_raw, req_payload, is_idempotent)
                else:
                    response_payload = await self._send_request_raw(req_payload, is_idempotent)

                log_attempt.debug("Received raw response payload.", response_id=response_payload.get("id"), result_present="result" in response_payload, error_present="error" in response_payload)

                # Process JSONRPC response (same as before)
                if response_payload.get("id") != req_payload.get("id"):
                    log_attempt.error("JSONRPC response ID mismatch", expected_id=req_payload.get("id"), received_id=response_payload.get("id"))
                    raise MCPProtocolError(f"JSONRPC response ID mismatch. Expected {req_payload.get('id')}, got {response_payload.get('id')}")

                if "error" in response_payload:
                    err = response_payload["error"]
                    err_msg = err.get("message", "Unknown MCP error")
                    err_code = err.get("code")
                    err_data = err.get("data")
                    log_attempt.warning("JSONRPC error response received.", code=err_code, msg=err_msg, data=err_data)
                    if method.startswith("tool/"):
                        raise MCPToolInvocationError(tool_name=method, message=err_msg, error_code=err_code, error_data=err_data)
                    else:
                        raise MCPProtocolError(message=err_msg, error_code=err_code, error_data=err_data)

                if "result" not in response_payload:
                    log_attempt.error("Invalid JSONRPC response: missing 'result' field.", response_snippet=str(response_payload)[:200])
                    raise MCPProtocolError("Invalid JSONRPC response: missing 'result' field.")

                return response_payload["result"]

            except CircuitBreakerOpenError as cboe:
                last_exception = cboe
                log_attempt.warning("Circuit breaker is OPEN. Request rejected.", remaining_time=cboe.remaining_time)
                # If CB is open, no point in retrying immediately. Re-raise to fail fast for this call.
                raise MCPConnectionError(f"Circuit breaker for {self.service_record.name} is open. Try again in {cboe.remaining_time:.1f}s.") from cboe

            except (MCPConnectionError, MCPTimeoutError, aiohttp.ClientError) as e:
                # These are errors that the circuit breaker will count as failures if it wraps _send_request_raw.
                # The retry loop here provides an additional layer of retries if the CB is CLOSED/HALF_OPEN.
                last_exception = e
                if is_idempotent and attempt < max_attempts - 1: # Only retry if idempotent
                    backoff_time = initial_backoff * (2 ** attempt) + random.uniform(0, 0.1 * initial_backoff)
                    backoff_time = min(backoff_time, max_backoff) # Cap at max_backoff
                    log_attempt.warning(f"Connection error encountered. Retrying in {backoff_time:.2f}s...", error_message=str(e), error_type=type(e).__name__)
                    await asyncio.sleep(backoff_time)
                else:
                    log_attempt.error(f"Failed request after {max_attempts} attempts or because non-idempotent.", last_error=str(e), is_idempotent=is_idempotent)
                    if isinstance(e, MCPConnectionError | MCPTimeoutError):
                        raise
                    else: # Wrap other ClientErrors
                        raise MCPConnectionError(f"Failed request '{method}' (idempotent={is_idempotent}) after {attempt + 1} attempts: {e}") from e

            except MCPClientError: # Non-retryable application-level MCP errors (Protocol, ToolInvocation)
                log_attempt.warning("Non-retryable MCPClientError encountered.")
                raise # Re-raise immediately, do not retry these.

            except Exception as e: # Catch any other unexpected errors
                last_exception = e
                log_attempt.exception("Unexpected error during request.", error_type=type(e).__name__)
                if is_idempotent and attempt < max_attempts - 1: # Only retry if idempotent
                    backoff_time = min(initial_backoff * (2 ** attempt) + random.uniform(0, 0.1 * initial_backoff), max_backoff)
                    await asyncio.sleep(backoff_time)
                else:
                    raise MCPClientError(f"Unexpected error during request '{method}' (idempotent={is_idempotent}) after {attempt+1} attempts: {e}") from e

        # Fallback if loop finishes without returning or raising (should not happen with max_attempts >=1 for idempotent calls)
        if last_exception:
            self.logger.error("Request failed after all retries (or was non-idempotent), re-raising last known exception.", method=method, last_exception_type=type(last_exception).__name__)
            if isinstance(last_exception, MCPClientError):
                raise last_exception
            else:
                raise MCPClientError(f"Request '{method}' failed due to: {last_exception}") from last_exception

        raise MCPClientError(f"Request '{method}' failed after exhausting retries (or was non-idempotent), but no specific exception was properly propagated.")


    async def get_server_capabilities(self) -> dict[str, Any]:
        """
        Retrieves the server's capabilities. Standard method name: "mcp.capabilities".
        This is an idempotent operation.
        """
        return await self.send_request(method="mcp.capabilities", is_idempotent=True)

    async def list_tools(self) -> List[dict[str, Any]]:
        """
        Lists all tools available on the MCP server. Standard method name: "mcp.listTools".
        This is an idempotent operation.
        The result should be a list of objects that can be parsed into MCPTool models.
        """
        raw_tools_data = await self.send_request(method="mcp.listTools", is_idempotent=True)
        # TODO: Add Pydantic parsing here: [MCPTool.model_validate(t) for t in raw_tools_data]
        return raw_tools_data

    async def get_tool_schema(self, tool_name: str) -> dict[str, Any]:
        """
        Retrieves the detailed schema for a specific tool. Standard method name: "mcp.getToolSchema".
        This is an idempotent operation.
        The result should be an object parsable into an MCPTool model.
        """
        tool_schema_data = await self.send_request(method="mcp.getToolSchema", params={"tool_name": tool_name}, is_idempotent=True)
        # TODO: Add Pydantic parsing here: MCPTool.model_validate(tool_schema_data)
        return tool_schema_data

    async def invoke_tool(
        self,
        tool_name: str,
        parameters: dict[str, Any],
        is_idempotent: bool = False # Tool invocations are often NOT idempotent by default
    ) -> Any:
        """
        Invokes a specific tool on the MCP server. Tool methods are typically prefixed, e.g., "tool/calculator.add".
        Client-side validation of parameters against the tool's inputSchema should be performed
        by the calling agent/service before invoking this method.
        Args:
            tool_name: The name of the tool to invoke.
            parameters: The parameters for the tool.
            is_idempotent: Specify if this particular tool invocation is idempotent. Defaults to False.
        """
        return await self.send_request(method=f"tool/{tool_name}", params=parameters, is_idempotent=is_idempotent)

    async def subscribe_to_event(self, event_name: str) -> AsyncGenerator[dict[str, Any], None]:
        """
        Subscribes to a server-side event stream (if transport supports it, e.g., SSE, WebSockets).
        """
        raise NotImplementedError(f"Event subscription via 'subscribe_to_event' is not implemented for {self.service_record.transport_type.value} transport.")

    def get_session(self) -> aiohttp.ClientSession | None:
        """Returns the aiohttp session if used by the client (primarily for HTTP-based transports)."""
        return self._session

    async def close_session(self) -> None:
        """Closes the aiohttp session if it's managed by this client instance and not closed."""
        if self._session and not self._session.closed:
            # self.logger.info("Closing aiohttp session.")
            await self._session.close()
        self._session = None # Clear it regardless, if this method is called.

    async def __aenter__(self):
        # self.logger.debug("Entering client context, connecting...")
        await self.connect()
        return self

    async def __aexit__(self, exc_type, exc_val, exc_tb):
        # self.logger.debug("Exiting client context, disconnecting...", exc_type=exc_type)
        await self.disconnect()
        # Session closure should be handled by disconnect or explicitly by the session owner.
        # If the session was created by this client instance and not passed in, disconnect might close it.
        pass

# TODO: Add MCPClientConfig to the main Config model in config.py
# class MCPClientConfig(BaseModel):
#     max_retries: int = Field(default=3, ge=0, description="Maximum number of retries for failed requests.")
#     initial_backoff_seconds: float = Field(default=1.0, ge=0.1, description="Initial backoff delay for retries.")
#     max_backoff_seconds: float = Field(default=30.0, ge=1.0, description="Maximum backoff delay for retries.")
#     request_timeout_seconds: float = Field(default=60.0, ge=5.0, description="Default timeout for individual requests.")
#     # This request_timeout_seconds would be used by _send_request_raw implementations.

# The BaseMCPClient provides a common structure.
# Specific transport clients (HTTP, WS, SSE, STDIO) will inherit from this
# and implement the abstract methods, particularly _send_request_raw.
# Logging with structlog should be integrated throughout.
# The actual JSONRPC method names ("mcp.capabilities", "mcp.listTools", etc.)
# are based on the research documentation and common sense; they must match the MCP server spec.
# Client-side Pydantic validation of responses (e.g., parsing list_tools output into List[MCPTool])
# should be added once the models are stable and server responses are known.
# The handling of aiohttp.ClientSession needs to be robust:
#  - It can be passed in (shared session).
#  - If not passed, an HTTP-based client might create its own.
#  - Lifecycle (creation, closing) must be clear. `close_session` and `__aexit__` help.
#  - The `aiohttp_session` parameter in `__init__` facilitates sharing.
#  - Connection pooling is managed by `aiohttp.TCPConnector` configured for the `ClientSession`.
#    The `DiscoveryClient` in docs had `TCPConnector(limit=100, limit_per_host=30)`.
#    This should be configured when the shared session is created.
# The check `if not await self.is_connected() and not self.service_record.transport_type == "http":`
# in `send_request` is a pragmatic way to handle HTTP's often "connectionless" nature at this level.
# For other transports like WebSocket or STDIO, `is_connected` is crucial.
# The retry logic is now slightly more robust with jitter and uses `getattr` for config access
# pending formal addition of `MCPClientConfig` to `Config`.
# Error handling distinguishes between connection errors (retryable) and protocol/tool errors (non-retryable by this layer).
# Import of `HttpUrl` from `pydantic` is now included.
# Added TODOs for logger initialization and Pydantic model validation on responses.<|MERGE_RESOLUTION|>--- conflicted
+++ resolved
@@ -6,11 +6,7 @@
 import random
 import uuid
 from collections.abc import AsyncGenerator
-<<<<<<< HEAD
-from typing import Any, List
-=======
 from typing import Any, List, Dict
->>>>>>> 15d5dd5b
 
 import aiohttp  # type: ignore[import-not-found]
 import structlog # Added import for structlog
